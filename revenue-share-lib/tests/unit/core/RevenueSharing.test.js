--- conflicted
+++ resolved
@@ -4,15 +4,18 @@
  * @version 2.0.0
  */
 
+// Import the RevenueSharing class
+// Note: In a real project, you'd import from the built files or use path aliases
+// For now, we'll use a relative path for testing
 import RevenueSharing from '../../../src/core/RevenueSharing';
 
 describe('RevenueSharing Core', () => {
-  // Test 1: Simple scheme (author receives 100%)
+  // Тест 1: Простая схема (автор получает 100%)
   test('Author receives 100% of revenue', () => {
     const scheme = { author: { percentage: 100 } };
     const lib = new RevenueSharing({
-      productName: 'Product1',
-      unitPrice: 100,
+      productName: 'Product1', 
+      unitPrice: 100, 
       scheme: scheme
     });
     
@@ -26,7 +29,7 @@
     expect(Object.values(payouts.buyers).every(val => val === 0)).toBe(true);
   });
 
-  // Test 2: Fixed percentages with remainder to all buyers
+  // Тест 2: Фиксированные проценты и остаток покупателям
   test('Fixed percentages with remainder to all buyers', () => {
     const scheme = {
       author: { percentage: 10 },
@@ -35,8 +38,8 @@
     };
     
     const lib = new RevenueSharing({
-      productName: 'Product1',
-      unitPrice: 100,
+      productName: 'Product1', 
+      unitPrice: 100, 
       scheme: scheme
     });
     
@@ -51,7 +54,7 @@
     expect(Object.values(payouts.buyers).every(val => val === 80)).toBe(true);
   });
 
-  // Test 3: Early buyers bonus
+  // Тест 3: Схема с группой ранних покупателей
   test('Early buyers bonus', () => {
     const scheme = {
       author: { percentage: 10 },
@@ -61,8 +64,8 @@
     };
     
     const lib = new RevenueSharing({
-      productName: 'Product1',
-      unitPrice: 100,
+      productName: 'Product1', 
+      unitPrice: 100, 
       scheme: scheme
     });
     
@@ -78,7 +81,7 @@
     expect(payouts.buyers['buyer3']).toBeCloseTo(70, 2);
   });
 
-  // Test 4: Sliding window scheme
+  // Тест 4: Схема "скользящего окна"
   test('Sliding window scheme', () => {
     const scheme = {
       author: { percentage: 10 },
@@ -89,8 +92,8 @@
     };
     
     const lib = new RevenueSharing({
-      productName: 'Product1',
-      unitPrice: 100,
+      productName: 'Product1', 
+      unitPrice: 100, 
       scheme: scheme
     });
     
@@ -102,21 +105,21 @@
     
     expect(payouts.author).toBe(100);
     expect(payouts.platform).toBe(70);
-    expect(payouts.buyers['buyer0']).toBeCloseTo(25 + 8, 2);
-    expect(payouts.buyers['buyer9']).toBeCloseTo(233.33 + 8, 2);
-    expect(payouts.buyers['buyer4']).toBe(8);
-  });
-
-  // Test 5: Zero sales
+    expect(payouts.buyers['buyer0']).toBeCloseTo(25 + 8, 2); // первый
+    expect(payouts.buyers['buyer9']).toBeCloseTo(233.33 + 8, 2); // последний
+    expect(payouts.buyers['buyer4']).toBe(8); // средний
+  });
+
+  // Тест 5: Нулевые продажи
   test('Zero sales', () => {
-    const scheme = {
-      author: { percentage: 10 },
-      allBuyers: { remainder: true }
-    };
-    
-    const lib = new RevenueSharing({
-      productName: 'Product1',
-      unitPrice: 100,
+    const scheme = { 
+      author: { percentage: 10 }, 
+      allBuyers: { remainder: true } 
+    };
+    
+    const lib = new RevenueSharing({
+      productName: 'Product1', 
+      unitPrice: 100, 
       scheme: scheme
     });
     
@@ -127,7 +130,7 @@
     expect(Object.keys(payouts.buyers).length).toBe(0);
   });
 
-  // Test 6: Scheme validation
+  // Тест 6: Валидация схемы
   test('Scheme validation', () => {
     const scheme = {
       author: { percentage: 60 },
@@ -135,19 +138,21 @@
     };
     
     expect(() => new RevenueSharing({
-      productName: 'Product1',
-      unitPrice: 100,
+      productName: 'Product1', 
+      unitPrice: 100, 
       scheme: scheme,
       options: { validateScheme: true }
-    })).toThrow('Invalid scheme: Total percentage allocation (110%) must equal 100%');
-  });
-
-  // Test 7: Bulk adding sales
+    })).toThrow();
+  });
+
+  // Дополнительные тесты для покрытия всех методов API
+
+  // Тест 7: Массовое добавление продаж
   test('Bulk adding sales', () => {
     const scheme = { author: { percentage: 100 } };
     const lib = new RevenueSharing({
-      productName: 'Product1',
-      unitPrice: 100,
+      productName: 'Product1', 
+      unitPrice: 100, 
       scheme: scheme
     });
     
@@ -163,18 +168,18 @@
     expect(payouts.author).toBe(300);
   });
 
-  // Test 8: Getting sales statistics
+  // Тест 8: Метод getSalesStats
   test('Getting sales statistics', () => {
     const scheme = { author: { percentage: 100 } };
     const lib = new RevenueSharing({
-      productName: 'BestProduct',
-      unitPrice: 50,
+      productName: 'BestProduct', 
+      unitPrice: 50, 
       scheme: scheme
     });
     
     lib.addSale({ buyer: 'buyer1' });
     lib.addSale({ buyer: 'buyer2' });
-    lib.addSale({ buyer: 'buyer1' }); // Repeat purchase
+    lib.addSale({ buyer: 'buyer1' }); // Повторная покупка
     
     const stats = lib.getSalesStats();
     
@@ -185,12 +190,12 @@
     expect(stats.uniqueBuyers).toBe(2);
   });
 
-  // Test 9: Export and import data
+  // Тест 9: Экспорт и импорт данных
   test('Export and import data', () => {
     const scheme = { author: { percentage: 100 } };
     const lib1 = new RevenueSharing({
-      productName: 'Product1',
-      unitPrice: 100,
+      productName: 'Product1', 
+      unitPrice: 100, 
       scheme: scheme
     });
     
@@ -200,8 +205,8 @@
     const exportedData = lib1.exportData();
     
     const lib2 = new RevenueSharing({
-      productName: 'DummyName',
-      unitPrice: 0,
+      productName: 'DummyName', 
+      unitPrice: 0, 
       scheme: { platform: { percentage: 100 } }
     });
     
@@ -213,7 +218,7 @@
     expect(lib2.unitPrice).toBe(100);
   });
 
-  // Test 10: Rounding options in calculation
+  // Тест 10: Опции округления
   test('Rounding options in calculation', () => {
     const scheme = {
       author: { percentage: 33.333 },
@@ -222,85 +227,22 @@
     };
     
     const lib = new RevenueSharing({
-      productName: 'Product1',
-      unitPrice: 100,
+      productName: 'Product1', 
+      unitPrice: 100, 
       scheme: scheme
     });
     
     lib.addSale({ buyer: 'buyer1' });
     
-    // With rounding (default)
+    // С округлением (по умолчанию)
     const roundedPayouts = lib.calculatePayouts();
     expect(roundedPayouts.author).toBe(33.33);
     
-    // Without rounding
+    // Без округления
     const exactPayouts = lib.calculatePayouts({ roundResults: false });
     expect(exactPayouts.author).toBe(33.333);
   });
 
-<<<<<<< HEAD
-  // Test 11: Timestamp tracking
-  test('Timestamp tracking', () => {
-    const scheme = { author: { percentage: 100 } };
-    const lib = new RevenueSharing({
-      productName: 'Product1',
-      unitPrice: 100,
-      scheme: scheme,
-      options: { trackSaleTimestamp: true }
-    });
-    
-    const timestamp1 = Date.now();
-    lib.addSale({ buyer: 'buyer1', timestamp: timestamp1 });
-    
-    // Wait a bit to ensure different timestamps
-    setTimeout(() => {
-      const timestamp2 = Date.now();
-      lib.addSale({ buyer: 'buyer2', timestamp: timestamp2 });
-    }, 100);
-    
-    const stats = lib.getSalesStats();
-    expect(stats.firstSaleDate).toBeInstanceOf(Date);
-    expect(stats.lastSaleDate).toBeInstanceOf(Date);
-    expect(stats.salesDuration).toBeGreaterThan(0);
-  });
-
-  // Test 12: Invalid initialization parameters
-  test('Invalid initialization parameters', () => {
-    expect(() => new RevenueSharing({
-      productName: '',
-      unitPrice: 100,
-      scheme: { author: { percentage: 100 } }
-    })).toThrow('Invalid scheme: Product name cannot be empty');
-
-    expect(() => new RevenueSharing({
-      productName: 'Product1',
-      unitPrice: -100,
-      scheme: { author: { percentage: 100 } }
-    })).toThrow('Invalid scheme: Unit price must be a positive number');
-
-    expect(() => new RevenueSharing({
-      productName: 'Product1',
-      unitPrice: 100,
-      scheme: null
-    })).toThrow('Invalid scheme: Scheme must be a non-null object');
-  });
-
-  // Test 13: Invalid sale data
-  test('Invalid sale data', () => {
-    const scheme = { author: { percentage: 100 } };
-    const lib = new RevenueSharing({
-      productName: 'Product1',
-      unitPrice: 100,
-      scheme: scheme
-    });
-
-    expect(() => lib.addSale({})).toThrow('Buyer identifier is required for each sale');
-    expect(() => lib.addSale({ buyer: null })).toThrow('Buyer identifier is required for each sale');
-    expect(() => lib.addSale({ buyer: '' })).toThrow('Buyer identifier is required for each sale');
-
-    expect(() => lib.addSales(null)).toThrow('Expected an array of sales');
-    expect(() => lib.addSales('not an array')).toThrow('Expected an array of sales');
-=======
   // ----- Тесты для Buy-to-Earn модели -----
 
   // Тест 11: Инициализация Buy-to-Earn модели
@@ -506,6 +448,5 @@
     
     // Создатель должен получать больше в модели с высокой долей
     expect(payoutsCreator.creator).toBeGreaterThan(payoutsRatio.creator);
->>>>>>> d2cd91de
   });
 });