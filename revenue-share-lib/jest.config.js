/**
 * Jest configuration file for the Revenue Sharing Library
 */

module.exports = {
  // The test environment that will be used for testing
  testEnvironment: 'node',
  
  // The root directory that Jest should scan for tests
  roots: ['<rootDir>/tests'],
  
  // The glob patterns Jest uses to detect test files
  testMatch: [
    '**/__tests__/**/*.js',
    '**/?(*.)+(spec|test).js'
  ],
  
  // An array of file extensions your modules use
  moduleFileExtensions: ['js', 'json'],
  
  // A map from regular expressions to module names that allow to stub out resources
  moduleNameMapper: {
    '^@/(.*)$': '<rootDir>/src/$1'
  },
  
  // The directory where Jest should output its coverage files
  coverageDirectory: 'coverage',
  
  // Indicates whether each individual test should be reported during the run
  verbose: true,
  
  // Automatically clear mock calls and instances between every test
  clearMocks: true,
  
  // Collect coverage information from all files
  collectCoverage: true,
  
  // The paths to include for coverage
  collectCoverageFrom: [
    'src/**/*.js',
    '!src/index.js',
    '!**/node_modules/**'
  ],
  
  // The threshold enforcement for coverage results
  coverageThreshold: {
    global: {
      branches: 80,
      functions: 80,
      lines: 80,
      statements: 80
    }
  },
  
  // Configure Babel for Jest
  transform: {
<<<<<<< HEAD
    '^.+\\.js$': ['babel-jest', { presets: ['@babel/preset-env'] }]
  },
  
  // Don't ignore node_modules that need to be transformed
  transformIgnorePatterns: ['node_modules/(?!(@babel)/)']
=======
    '^.+\\.js$': 'babel-jest'
  },
  
  // Setup для ES модулей
  transformIgnorePatterns: [
    '/node_modules/(?!.*\\.mjs$)'
  ],
  
  // Используем тип модулей ESM
  extensionsToTreatAsEsm: ['.js'],
  
  // Добавляем эти настройки для поддержки ESM в Jest
  globals: {
    'ts-jest': {
      useESM: true,
    },
  }
>>>>>>> d2cd91de
};<|MERGE_RESOLUTION|>--- conflicted
+++ resolved
@@ -52,15 +52,8 @@
     }
   },
   
-  // Configure Babel for Jest
+  // Transform files with babel-jest
   transform: {
-<<<<<<< HEAD
-    '^.+\\.js$': ['babel-jest', { presets: ['@babel/preset-env'] }]
-  },
-  
-  // Don't ignore node_modules that need to be transformed
-  transformIgnorePatterns: ['node_modules/(?!(@babel)/)']
-=======
     '^.+\\.js$': 'babel-jest'
   },
   
@@ -78,5 +71,4 @@
       useESM: true,
     },
   }
->>>>>>> d2cd91de
 };